--- conflicted
+++ resolved
@@ -71,14 +71,10 @@
 
 Axiom ::= "#AX" (name : nidx) (type : eidx) (uparams : nidx*)
 
-<<<<<<< HEAD
-Def ::= "#DEF" (name : nidx) (type : eidx) (value : eidx) (hint : Hint) (uparams : uidx*)
+Def ::= "#DEF" (name : nidx) (type : eidx) (value : eidx) (hint : Hint) (uparams : nidx*)
 
-Opaq ::= "#OPAQ" (name : nidx) (type : eidx) (value : eidx) (uparams : uidx*)
-=======
-Def ::= "#DEF" (name : nidx) (type : eidx) (value : eidx) (hint : Hint) (uparams : nidx*)
->>>>>>> 25af1209
-  
+Opaq ::= "#OPAQ" (name : nidx) (type : eidx) (value : eidx) (uparams : nidx*)
+
 Theorem ::= "#THM" (name : nidx) (type : eidx) (value : eidx) (uparams: nidx*)
 
 Quotient ::= "#QUOT" (name : nidx) (type : eidx) (uparams : nidx*)
